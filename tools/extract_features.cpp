--- conflicted
+++ resolved
@@ -137,19 +137,11 @@
   std::vector<int_tp> image_indices(num_features, 0);
   for (int_tp batch_index = 0; batch_index < num_mini_batches; ++batch_index) {
     feature_extraction_net->Forward(input_vec);
-<<<<<<< HEAD
     for (int_tp i = 0; i < num_features; ++i) {
-      const shared_ptr<Blob<Dtype> > feature_blob = feature_extraction_net
-          ->blob_by_name(blob_names[i]);
+      const boost::shared_ptr<Blob<Dtype> > feature_blob =
+        feature_extraction_net->blob_by_name(blob_names[i]);
       int_tp batch_size = feature_blob->num();
       int_tp dim_features = feature_blob->count() / batch_size;
-=======
-    for (int i = 0; i < num_features; ++i) {
-      const boost::shared_ptr<Blob<Dtype> > feature_blob =
-        feature_extraction_net->blob_by_name(blob_names[i]);
-      int batch_size = feature_blob->num();
-      int dim_features = feature_blob->count() / batch_size;
->>>>>>> 9c9f94e1
       const Dtype* feature_blob_data;
       for (int_tp n = 0; n < batch_size; ++n) {
         datum.set_height(feature_blob->height());
