--- conflicted
+++ resolved
@@ -127,9 +127,7 @@
   WriteProtoToBinaryFile(net_param, filename.c_str());
 }
 
-<<<<<<< HEAD
-void Net_SetInputArrays(Net<Dtype>* net, int index, bp::object data_obj,
-=======
+
 void Net_SaveHDF5(const Net<Dtype>& net, string filename) {
   net.ToHDF5(filename);
 }
@@ -138,8 +136,7 @@
   net->CopyTrainedLayersFromHDF5(filename.c_str());
 }
 
-void Net_SetInputArrays(Net<Dtype>* net, bp::object data_obj,
->>>>>>> df412ac0
+void Net_SetInputArrays(Net<Dtype>* net, int index, bp::object data_obj,
     bp::object labels_obj) {
   // check that this network has an input MemoryDataLayer
   shared_ptr<MemoryDataLayer<Dtype> > md_layer =
@@ -362,19 +359,14 @@
         bp::make_function(&Net<Dtype>::output_blob_indices,
         bp::return_value_policy<bp::copy_const_reference>()))
     .def("_set_input_arrays", &Net_SetInputArrays,
-<<<<<<< HEAD
         bp::with_custodian_and_ward<1, 3,
         bp::with_custodian_and_ward<1, 4> > ())
     .def("_set_layer_input_arrays", &Net_SetLayerInputArrays,
         bp::with_custodian_and_ward<1, 3,
         bp::with_custodian_and_ward<1, 4> > ())
-    .def("save", &Net_Save);
-=======
-        bp::with_custodian_and_ward<1, 2, bp::with_custodian_and_ward<1, 3> >())
     .def("save", &Net_Save)
     .def("save_hdf5", &Net_SaveHDF5)
     .def("load_hdf5", &Net_LoadHDF5);
->>>>>>> df412ac0
   BP_REGISTER_SHARED_PTR_TO_PYTHON(Net<Dtype>);
 
   bp::class_<Blob<Dtype>, shared_ptr<Blob<Dtype> >, boost::noncopyable>(
