--- conflicted
+++ resolved
@@ -173,38 +173,7 @@
 
   while (iter_ < stop_iter) {
     // zero-init the params
-<<<<<<< HEAD
-    for (int i = 0; i < net_->params().size(); ++i) {
-      shared_ptr<Blob<Dtype> > blob = net_->params()[i];
-      switch (Caffe::mode()) {
-        case Caffe::CPU:
-          caffe_set(blob->count(), static_cast<Dtype>(0),
-                    blob->mutable_cpu_diff());
-          break;
-        case Caffe::GPU:
-#ifndef CPU_ONLY
-          if (blob->device_context()->backend() == BACKEND_CUDA) {
-#ifdef USE_CUDA
-            caffe_gpu_set(blob->count(), static_cast<Dtype>(0),
-                          blob->mutable_gpu_diff());
-#endif  // USE_CUDA
-          } else {
-#ifdef USE_GREENTEA
-            greentea_gpu_set(blob->device_context()->id(),
-                          blob->count(), static_cast<Dtype>(0),
-                          (cl_mem)(blob->mutable_gpu_diff()), 0);
-#endif  // USE_GREENTEA
-          }
-#else
-          NO_GPU;
-#endif
-          break;
-      }
-    }
-
-=======
     net_->ClearParamDiffs();
->>>>>>> eb3e1149
     if (param_.test_interval() && iter_ % param_.test_interval() == 0
         && (iter_ > 0 || param_.test_initialization())) {
       TestAll();
@@ -385,36 +354,6 @@
   const int kBufferSize = 20;
   char iter_str_buffer[kBufferSize];
   snprintf(iter_str_buffer, kBufferSize, "_iter_%d", iter_);
-<<<<<<< HEAD
-  filename += iter_str_buffer;
-  model_filename = filename + ".caffemodel";
-  LOG(INFO)<< "Snapshotting to " << model_filename;
-  WriteProtoToBinaryFile(net_param, model_filename.c_str());
-  SolverState state;
-  SnapshotSolverState(&state);
-  state.set_iter(iter_);
-  state.set_learned_net(model_filename);
-  state.set_current_step(current_step_);
-  snapshot_filename = filename + ".solverstate";
-  LOG(INFO)<< "Snapshotting solver state to " << snapshot_filename;
-  WriteProtoToBinaryFile(state, snapshot_filename.c_str());
-}
-
-template<typename Dtype>
-void Solver<Dtype>::Restore(const char* state_file) {
-  SolverState state;
-  NetParameter net_param;
-  ReadProtoFromBinaryFile(state_file, &state);
-  if (state.has_learned_net()) {
-    ReadProtoFromBinaryFile(state.learned_net().c_str(), &net_param);
-    net_->CopyTrainedLayersFrom(net_param);
-  }
-  iter_ = state.iter();
-  current_step_ = state.current_step();
-  RestoreSolverState(state);
-}
-
-=======
   return filename + iter_str_buffer + extension;
 }
 
@@ -447,7 +386,6 @@
   }
 }
 
->>>>>>> eb3e1149
 // Return the current learning rate. The currently implemented learning rate
 // policies are as follows:
 //    - fixed: always return base_lr.
@@ -526,15 +464,8 @@
 template<typename Dtype>
 void SGDSolver<Dtype>::ClipGradients() {
   const Dtype clip_gradients = this->param_.clip_gradients();
-<<<<<<< HEAD
-  if (clip_gradients < 0) {
-    return;
-  }
-  const vector<shared_ptr<Blob<Dtype> > >& net_params = this->net_->params();
-=======
   if (clip_gradients < 0) { return; }
   const vector<Blob<Dtype>*>& net_params = this->net_->learnable_params();
->>>>>>> eb3e1149
   Dtype sumsq_diff = 0;
   for (int i = 0; i < net_params.size(); ++i) {
     sumsq_diff += net_params[i]->sumsq_diff();
@@ -752,11 +683,6 @@
   }
 }
 
-<<<<<<< HEAD
-template<typename Dtype>
-void SGDSolver<Dtype>::SnapshotSolverState(SolverState* state) {
-  state->clear_history();
-=======
 template <typename Dtype>
 void SGDSolver<Dtype>::SnapshotSolverState(const string& model_filename) {
   switch (this->param_.snapshot_format()) {
@@ -779,7 +705,6 @@
   state.set_learned_net(model_filename);
   state.set_current_step(this->current_step_);
   state.clear_history();
->>>>>>> eb3e1149
   for (int i = 0; i < history_.size(); ++i) {
     // Add history
     BlobProto* history_blob = state.add_history();
@@ -791,10 +716,6 @@
   WriteProtoToBinaryFile(state, snapshot_filename.c_str());
 }
 
-<<<<<<< HEAD
-template<typename Dtype>
-void SGDSolver<Dtype>::RestoreSolverState(const SolverState& state) {
-=======
 template <typename Dtype>
 void SGDSolver<Dtype>::SnapshotSolverStateToHDF5(
     const string& model_filename) {
@@ -833,7 +754,6 @@
     this->net_->CopyTrainedLayersFrom(net_param);
   }
   this->current_step_ = state.current_step();
->>>>>>> eb3e1149
   CHECK_EQ(state.history_size(), history_.size())
       << "Incorrect length of history blobs.";
   LOG(INFO) << "SGDSolver: restoring history";
@@ -842,9 +762,6 @@
   }
 }
 
-<<<<<<< HEAD
-template<typename Dtype>
-=======
 template <typename Dtype>
 void SGDSolver<Dtype>::RestoreSolverStateFromHDF5(const string& state_file) {
   hid_t file_hid = H5Fopen(state_file.c_str(), H5F_ACC_RDONLY, H5P_DEFAULT);
@@ -871,7 +788,6 @@
 }
 
 template <typename Dtype>
->>>>>>> eb3e1149
 void NesterovSolver<Dtype>::ComputeUpdateValue(int param_id, Dtype rate) {
   const vector<Blob<Dtype>*>& net_params = this->net_->learnable_params();
   const vector<float>& net_params_lr = this->net_->params_lr();
