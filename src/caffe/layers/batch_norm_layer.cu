#include <algorithm>
#include <vector>

#include "caffe/common_layers.hpp"
#include "caffe/util/math_functions.hpp"

namespace caffe {

template<typename Dtype>
void BatchNormLayer<Dtype>::Forward_gpu(const vector<Blob<Dtype>*>& bottom,
                                        const vector<Blob<Dtype>*>& top) {
  const Dtype* bottom_data = bottom[0]->gpu_data();
  Dtype* top_data = top[0]->mutable_gpu_data();
<<<<<<< HEAD
  int_tp num = bottom[0]->shape(0);
  int_tp spatial_dim = bottom[0]->count() / (channels_ * bottom[0]->shape(0));

  if (this->device_->backend() == BACKEND_CUDA) {
#ifdef USE_CUDA
    // elementwise square
    caffe_gpu_powx(bottom[0]->count(), bottom_data, Dtype(2),
                   temp_.mutable_gpu_data());

    if (use_global_stats_) {
      // use the stored mean/variance estimates.
      // TODO(cdoersch): allow an option
      // to use an unbiased variance estimate, like the paper does.
      const Dtype scale_factor = 1 / this->blobs_[2]->cpu_data()[0];
      caffe_gpu_scale(variance_.count(), scale_factor,
                      this->blobs_[0]->gpu_data(), mean_.mutable_gpu_data());
      caffe_gpu_scale(variance_.count(), scale_factor,
                      this->blobs_[1]->gpu_data(),
                      variance_.mutable_gpu_data());
    } else {
      // computes variance using var(X) = E(X^2) - (EX)^2
      caffe_gpu_gemv<Dtype>(CblasNoTrans, channels_ * num, spatial_dim,
                            1. / (num * spatial_dim), bottom_data,
                            spatial_sum_multiplier_.gpu_data(), 0.,
                            num_by_chans_.mutable_gpu_data());
      caffe_gpu_gemv<Dtype>(CblasTrans, num, channels_, 1.,
                            num_by_chans_.gpu_data(),
                            batch_sum_multiplier_.gpu_data(), 0.,
                            mean_.mutable_gpu_data());
      caffe_gpu_gemv<Dtype>(CblasNoTrans, channels_ * num, spatial_dim,
                            1. / (num * spatial_dim), temp_.gpu_data(),
                            spatial_sum_multiplier_.gpu_data(), 0.,
                            num_by_chans_.mutable_gpu_data());
      caffe_gpu_gemv<Dtype>(CblasTrans, num, channels_, 1.,
                            num_by_chans_.gpu_data(),
                            batch_sum_multiplier_.gpu_data(), 0.,
                            variance_.mutable_gpu_data());
      this->blobs_[2]->mutable_cpu_data()[0] *= moving_average_fraction_;
      this->blobs_[2]->mutable_cpu_data()[0] += 1;
      caffe_gpu_axpby(mean_.count(), Dtype(1), mean_.gpu_data(),
                      moving_average_fraction_,
                      this->blobs_[0]->mutable_gpu_data());
      Dtype m = Dtype(bottom[0]->count() / channels_);
      caffe_gpu_axpby(variance_.count(), m / (m - 1), variance_.gpu_data(),
                      moving_average_fraction_,
                      this->blobs_[1]->mutable_gpu_data());
    }
    // elementwise square of mean
    caffe_gpu_powx(mean_.count(), mean_.gpu_data(), Dtype(2),
                   temp_.mutable_gpu_data());

    caffe_gpu_sub(mean_.count(), variance_.gpu_data(), temp_.gpu_data(),
                  variance_.mutable_gpu_data());  // variance

    // normalize variance
    caffe_gpu_add_scalar(variance_.count(), eps_, variance_.mutable_gpu_data());
    caffe_gpu_powx(variance_.count(), variance_.gpu_data(), Dtype(0.5),
                   variance_.mutable_gpu_data());

    // do mean and variance normalization
    if (bottom[0] != top[0]) {
      caffe_copy(bottom[0]->count(), bottom_data, top_data);
    }
    // subtract mean
    caffe_gpu_gemm<Dtype>(CblasNoTrans, CblasNoTrans, num, channels_, 1, 1,
                          batch_sum_multiplier_.gpu_data(), mean_.gpu_data(),
                          0., num_by_chans_.mutable_gpu_data());
    caffe_gpu_gemm<Dtype>(CblasNoTrans, CblasNoTrans, channels_ * num,
                          spatial_dim, 1, -1, num_by_chans_.gpu_data(),
                          spatial_sum_multiplier_.gpu_data(), 1., top_data);
    // replicate variance to input size
    caffe_gpu_gemm<Dtype>(CblasNoTrans, CblasNoTrans, num, channels_, 1, 1,
                          batch_sum_multiplier_.gpu_data(),
                          variance_.gpu_data(), 0.,
                          num_by_chans_.mutable_gpu_data());
    caffe_gpu_gemm<Dtype>(CblasNoTrans, CblasNoTrans, channels_ * num,
                          spatial_dim, 1, 1., num_by_chans_.gpu_data(),
                          spatial_sum_multiplier_.gpu_data(), 0.,
                          temp_.mutable_gpu_data());
    caffe_gpu_div(temp_.count(), top_data, temp_.gpu_data(), top_data);
    // TODO(cdoersch): The caching is only needed because later in-place layers
    //                 might clobber the data.  Can we skip this if they won't?
    caffe_copy(x_norm_.count(), top_data, x_norm_.mutable_gpu_data());
#endif  // USE_CUDA
  } else {
#ifdef USE_GREENTEA
    viennacl::ocl::context &ctx = viennacl::ocl::get_context(
        this->device_->id());

    // elementwise square
    greentea_gpu_powx<Dtype>(this->device_->id(), bottom[0]->count(),
                             (cl_mem) bottom_data, 0, Dtype(2),
                             (cl_mem) (temp_.mutable_gpu_data()), 0);
=======
  int num = bottom[0]->shape(0);
  int spatial_dim = bottom[0]->count()/(channels_*bottom[0]->shape(0));

  if (bottom[0] != top[0]) {
    caffe_copy(bottom[0]->count(), bottom_data, top_data);
  }


  if (use_global_stats_) {
    // use the stored mean/variance estimates.
    const Dtype scale_factor = this->blobs_[2]->cpu_data()[0] == 0 ?
        0 : 1 / this->blobs_[2]->cpu_data()[0];
    caffe_gpu_scale(variance_.count(), scale_factor,
        this->blobs_[0]->gpu_data(), mean_.mutable_gpu_data());
    caffe_gpu_scale(variance_.count(), scale_factor,
        this->blobs_[1]->gpu_data(), variance_.mutable_gpu_data());
  } else {
    // compute mean
    caffe_gpu_gemv<Dtype>(CblasNoTrans, channels_ * num, spatial_dim,
        1. / (num * spatial_dim), bottom_data,
        spatial_sum_multiplier_.gpu_data(), 0.,
        num_by_chans_.mutable_gpu_data());
    caffe_gpu_gemv<Dtype>(CblasTrans, num, channels_, 1.,
        num_by_chans_.gpu_data(), batch_sum_multiplier_.gpu_data(), 0.,
        mean_.mutable_gpu_data());
  }

  // subtract mean
  caffe_gpu_gemm<Dtype>(CblasNoTrans, CblasNoTrans, num, channels_, 1, 1,
      batch_sum_multiplier_.gpu_data(), mean_.gpu_data(), 0.,
      num_by_chans_.mutable_gpu_data());
  caffe_gpu_gemm<Dtype>(CblasNoTrans, CblasNoTrans, channels_ * num,
      spatial_dim, 1, -1, num_by_chans_.gpu_data(),
      spatial_sum_multiplier_.gpu_data(), 1., top_data);

  if (!use_global_stats_) {
    // compute variance using var(X) = E((X-EX)^2)
    caffe_gpu_powx(top[0]->count(), top_data, Dtype(2),
        temp_.mutable_gpu_data());  // (X-EX)^2
    caffe_gpu_gemv<Dtype>(CblasNoTrans, channels_ * num, spatial_dim,
        1. / (num * spatial_dim), temp_.gpu_data(),
        spatial_sum_multiplier_.gpu_data(), 0.,
        num_by_chans_.mutable_gpu_data());
    caffe_gpu_gemv<Dtype>(CblasTrans, num, channels_, 1.,
        num_by_chans_.gpu_data(), batch_sum_multiplier_.gpu_data(), 0.,
        variance_.mutable_gpu_data());  // E((X_EX)^2)

    // compute and save moving average
    this->blobs_[2]->mutable_cpu_data()[0] *= moving_average_fraction_;
    this->blobs_[2]->mutable_cpu_data()[0] += 1;
    caffe_gpu_axpby(mean_.count(), Dtype(1), mean_.gpu_data(),
        moving_average_fraction_, this->blobs_[0]->mutable_gpu_data());
    int m = bottom[0]->count()/channels_;
    Dtype bias_correction_factor = m > 1 ? Dtype(m)/(m-1) : 1;
    caffe_gpu_axpby(variance_.count(), bias_correction_factor,
        variance_.gpu_data(), moving_average_fraction_,
        this->blobs_[1]->mutable_gpu_data());
  }
>>>>>>> 603cbfb9

    if (use_global_stats_) {
      // use the stored mean/variance estimates.
      // TODO(cdoersch): allow an option
      // to use an unbiased variance estimate, like the paper does.
      const Dtype scale_factor = 1 / this->blobs_[2]->cpu_data()[0];
      greentea_gpu_scale<Dtype>(this->device_->id(), variance_.count(),
                                scale_factor,
                                (cl_mem) (this->blobs_[0]->gpu_data()), 0,
                                (cl_mem) (mean_.mutable_gpu_data()), 0);
      greentea_gpu_scale<Dtype>(this->device_->id(), variance_.count(),
                                scale_factor,
                                (cl_mem) (this->blobs_[1]->gpu_data()), 0,
                                (cl_mem) (variance_.mutable_gpu_data()), 0);
    } else {
      // computes variance using var(X) = E(X^2) - (EX)^2
      greentea_gpu_gemv<Dtype>(this->device_->id(), CblasNoTrans,
                               channels_ * num, spatial_dim,
                               1. / (num * spatial_dim), (cl_mem) bottom_data,
                               0, (cl_mem) (spatial_sum_multiplier_.gpu_data()),
                               0, 0.,
                               (cl_mem) (num_by_chans_.mutable_gpu_data()), 0);
      greentea_gpu_gemv<Dtype>(this->device_->id(), CblasTrans, num, channels_,
                               1., (cl_mem) (num_by_chans_.gpu_data()), 0,
                               (cl_mem) (batch_sum_multiplier_.gpu_data()), 0,
                               0., (cl_mem) (mean_.mutable_gpu_data()), 0);
      greentea_gpu_gemv<Dtype>(this->device_->id(), CblasNoTrans,
                               channels_ * num, spatial_dim,
                               1. / (num * spatial_dim),
                               (cl_mem) (temp_.gpu_data()), 0,
                               (cl_mem) (spatial_sum_multiplier_.gpu_data()), 0,
                               0., (cl_mem) (num_by_chans_.mutable_gpu_data()),
                               0);
      greentea_gpu_gemv<Dtype>(this->device_->id(), CblasTrans, num, channels_,
                               1., (cl_mem) (num_by_chans_.gpu_data()), 0,
                               (cl_mem) (batch_sum_multiplier_.gpu_data()), 0,
                               0., (cl_mem) (variance_.mutable_gpu_data()), 0);
      this->blobs_[2]->mutable_cpu_data()[0] *= moving_average_fraction_;
      this->blobs_[2]->mutable_cpu_data()[0] += 1;
      greentea_gpu_axpby<Dtype>(this->device_->id(), mean_.count(), Dtype(1),
                                (cl_mem) (mean_.gpu_data()), 0,
                                moving_average_fraction_,
                                (cl_mem) (this->blobs_[0]->mutable_gpu_data()),
                                0);
      Dtype m = Dtype(bottom[0]->count() / channels_);
      greentea_gpu_axpby<Dtype>(this->device_->id(), variance_.count(),
                                m / (m - 1), (cl_mem) (variance_.gpu_data()), 0,
                                moving_average_fraction_,
                                (cl_mem) (this->blobs_[1]->mutable_gpu_data()),
                                0);
    }
    // elementwise square of mean
    greentea_gpu_powx<Dtype>(this->device_->id(), mean_.count(),
                             (cl_mem) (mean_.gpu_data()), 0, Dtype(2),
                             (cl_mem) (temp_.mutable_gpu_data()), 0);

<<<<<<< HEAD
    // variance
    greentea_gpu_sub<Dtype>(this->device_->id(), mean_.count(),
                            (cl_mem) (variance_.gpu_data()), 0,
                            (cl_mem) (temp_.gpu_data()), 0,
                            (cl_mem) (variance_.mutable_gpu_data()), 0);

    // normalize variance
    greentea_gpu_add_scalar<Dtype>(this->device_->id(), variance_.count(), eps_,
                                   (cl_mem) (variance_.mutable_gpu_data()), 0);
    greentea_gpu_powx<Dtype>(this->device_->id(), variance_.count(),
                             (cl_mem) (variance_.gpu_data()), 0, Dtype(0.5),
                             (cl_mem) (variance_.mutable_gpu_data()), 0);

    // do mean and variance normalization
    if (bottom[0] != top[0]) {
      greentea_copy<Dtype>(bottom[0]->count(), (cl_mem) bottom_data, 0,
                           (cl_mem) top_data, 0, &ctx);
    }
    // subtract mean
    greentea_gpu_gemm<Dtype>(this->device_->id(), CblasNoTrans, CblasNoTrans,
                             num, channels_, 1, 1,
                             (cl_mem) (batch_sum_multiplier_.gpu_data()), 0,
                             (cl_mem) (mean_.gpu_data()), 0, 0.,
                             (cl_mem) (num_by_chans_.mutable_gpu_data()), 0);
    greentea_gpu_gemm<Dtype>(this->device_->id(), CblasNoTrans, CblasNoTrans,
                             channels_ * num, spatial_dim, 1, -1,
                             (cl_mem) (num_by_chans_.gpu_data()), 0,
                             (cl_mem) (spatial_sum_multiplier_.gpu_data()), 0,
                             1., (cl_mem) top_data, 0);
    // replicate variance to input size
    greentea_gpu_gemm<Dtype>(this->device_->id(), CblasNoTrans, CblasNoTrans,
                             num, channels_, 1, 1,
                             (cl_mem) (batch_sum_multiplier_.gpu_data()), 0,
                             (cl_mem) (variance_.gpu_data()), 0, 0.,
                             (cl_mem) (num_by_chans_.mutable_gpu_data()), 0);
    greentea_gpu_gemm<Dtype>(this->device_->id(), CblasNoTrans, CblasNoTrans,
                             channels_ * num, spatial_dim, 1, 1.,
                             (cl_mem) (num_by_chans_.gpu_data()), 0,
                             (cl_mem) (spatial_sum_multiplier_.gpu_data()), 0,
                             0., (cl_mem) (temp_.mutable_gpu_data()), 0);
    greentea_gpu_div<Dtype>(this->device_->id(), temp_.count(),
                            (cl_mem) top_data, 0, (cl_mem) (temp_.gpu_data()),
                            0, (cl_mem) top_data, 0);
    // TODO(cdoersch): The caching is only needed because later in-place layers
    //                 might clobber the data.  Can we skip this if they won't?
    greentea_copy<Dtype>(x_norm_.count(), (cl_mem) top_data, 0,
                  (cl_mem) (x_norm_.mutable_gpu_data()), 0, &ctx);
#endif  // USE_GREENTEA
  }
=======
  // replicate variance to input size
  caffe_gpu_gemm<Dtype>(CblasNoTrans, CblasNoTrans, num, channels_, 1, 1,
      batch_sum_multiplier_.gpu_data(), variance_.gpu_data(), 0.,
      num_by_chans_.mutable_gpu_data());
  caffe_gpu_gemm<Dtype>(CblasNoTrans, CblasNoTrans, channels_ * num,
      spatial_dim, 1, 1., num_by_chans_.gpu_data(),
      spatial_sum_multiplier_.gpu_data(), 0., temp_.mutable_gpu_data());
  caffe_gpu_div(temp_.count(), top_data, temp_.gpu_data(), top_data);
  // TODO(cdoersch): The caching is only needed because later in-place layers
  //                 might clobber the data.  Can we skip this if they won't?
  caffe_copy(x_norm_.count(), top_data,
      x_norm_.mutable_gpu_data());
>>>>>>> 603cbfb9
}

template<typename Dtype>
void BatchNormLayer<Dtype>::Backward_gpu(const vector<Blob<Dtype>*>& top,
<<<<<<< HEAD
                                         const vector<bool>& propagate_down,
                                         const vector<Blob<Dtype>*>& bottom) {
  CHECK(!use_global_stats_);
=======
    const vector<bool>& propagate_down,
    const vector<Blob<Dtype>*>& bottom) {
>>>>>>> 603cbfb9
  const Dtype* top_diff;
  if (bottom[0] != top[0]) {
    top_diff = top[0]->gpu_diff();
  } else {
    caffe_copy(x_norm_.count(), top[0]->gpu_diff(), x_norm_.mutable_gpu_diff());
    top_diff = x_norm_.gpu_diff();
  }
  Dtype* bottom_diff = bottom[0]->mutable_gpu_diff();
<<<<<<< HEAD
  int_tp num = bottom[0]->shape()[0];
  int_tp spatial_dim = bottom[0]->count() / (channels_ * bottom[0]->shape(0));
=======
  if (use_global_stats_) {
    caffe_gpu_div(temp_.count(), top_diff, temp_.gpu_data(), bottom_diff);
    return;
  }
  const Dtype* top_data = x_norm_.gpu_data();
  int num = bottom[0]->shape()[0];
  int spatial_dim = bottom[0]->count()/(channels_*bottom[0]->shape(0));
>>>>>>> 603cbfb9
  // if Y = (X-mean(X))/(sqrt(var(X)+eps)), then
  //
  // dE(Y)/dX =
  //   (dE/dY - mean(dE/dY) - mean(dE/dY \cdot Y) \cdot Y)
  //     ./ sqrt(var(X) + eps)
  //
  // where \cdot and ./ are hadamard product and elementwise division,
  // respectively, dE/dY is the top diff, and mean/var/sum are all computed
  // along all dimensions except the channels dimension.  In the above
  // equation, the operations allow for expansion (i.e. broadcast) along all
  // dimensions except the channels dimension where required.

  // sum(dE/dY \cdot Y)
  if (this->device_->backend() == BACKEND_CUDA) {
#ifdef USE_CUDA
    caffe_gpu_mul(temp_.count(), top_data, top_diff, bottom_diff);
    caffe_gpu_gemv<Dtype>(CblasNoTrans, channels_ * num, spatial_dim, 1.,
                          bottom_diff, spatial_sum_multiplier_.gpu_data(), 0.,
                          num_by_chans_.mutable_gpu_data());
    caffe_gpu_gemv<Dtype>(CblasTrans, num, channels_, 1.,
                          num_by_chans_.gpu_data(),
                          batch_sum_multiplier_.gpu_data(), 0.,
                          mean_.mutable_gpu_data());

    // reshape (broadcast) the above
    caffe_gpu_gemm<Dtype>(CblasNoTrans, CblasNoTrans, num, channels_, 1, 1,
                          batch_sum_multiplier_.gpu_data(), mean_.gpu_data(),
                          0., num_by_chans_.mutable_gpu_data());
    caffe_gpu_gemm<Dtype>(CblasNoTrans, CblasNoTrans, channels_ * num,
                          spatial_dim, 1, 1., num_by_chans_.gpu_data(),
                          spatial_sum_multiplier_.gpu_data(), 0., bottom_diff);

    // sum(dE/dY \cdot Y) \cdot Y
    caffe_gpu_mul(temp_.count(), top_data, bottom_diff, bottom_diff);

    // sum(dE/dY)-sum(dE/dY \cdot Y) \cdot Y
    caffe_gpu_gemv<Dtype>(CblasNoTrans, channels_ * num, spatial_dim, 1.,
                          top_diff, spatial_sum_multiplier_.gpu_data(), 0.,
                          num_by_chans_.mutable_gpu_data());
    caffe_gpu_gemv<Dtype>(CblasTrans, num, channels_, 1.,
                          num_by_chans_.gpu_data(),
                          batch_sum_multiplier_.gpu_data(), 0.,
                          mean_.mutable_gpu_data());
    // reshape (broadcast) the above to make
    // sum(dE/dY)-sum(dE/dY \cdot Y) \cdot Y
    caffe_gpu_gemm<Dtype>(CblasNoTrans, CblasNoTrans, num, channels_, 1, 1,
                          batch_sum_multiplier_.gpu_data(), mean_.gpu_data(),
                          0., num_by_chans_.mutable_gpu_data());
    caffe_gpu_gemm<Dtype>(CblasNoTrans, CblasNoTrans, num * channels_,
                          spatial_dim, 1, 1., num_by_chans_.gpu_data(),
                          spatial_sum_multiplier_.gpu_data(), 1., bottom_diff);

    // dE/dY - mean(dE/dY)-mean(dE/dY \cdot Y) \cdot Y
    caffe_gpu_axpby(temp_.count(), Dtype(1), top_diff,
                    Dtype(-1. / (num * spatial_dim)), bottom_diff);

    // note: temp_ still contains sqrt(var(X)+eps), computed during the forward
    // pass.
    caffe_gpu_div(temp_.count(), bottom_diff, temp_.gpu_data(), bottom_diff);
#endif  // USE_CUDA
  } else {
#ifdef USE_GREENTEA

    greentea_gpu_mul<Dtype>(this->device_->id(), temp_.count(),
                            (cl_mem) top_data, 0, (cl_mem) top_diff, 0,
                            (cl_mem) bottom_diff, 0);
    greentea_gpu_gemv<Dtype>(this->device_->id(), CblasNoTrans, channels_ * num,
                             spatial_dim, 1., (cl_mem) bottom_diff, 0,
                             (cl_mem) (spatial_sum_multiplier_.gpu_data()), 0,
                             0., (cl_mem) (num_by_chans_.mutable_gpu_data()),
                             0);
    greentea_gpu_gemv<Dtype>(this->device_->id(), CblasTrans, num, channels_,
                             1., (cl_mem) (num_by_chans_.gpu_data()), 0,
                             (cl_mem) (batch_sum_multiplier_.gpu_data()), 0, 0.,
                             (cl_mem) (mean_.mutable_gpu_data()), 0);

    // reshape (broadcast) the above
    greentea_gpu_gemm<Dtype>(this->device_->id(), CblasNoTrans, CblasNoTrans,
                             num, channels_, 1, 1,
                             (cl_mem) (batch_sum_multiplier_.gpu_data()), 0,
                             (cl_mem) (mean_.gpu_data()), 0, 0.,
                             (cl_mem) (num_by_chans_.mutable_gpu_data()), 0);
    greentea_gpu_gemm<Dtype>(this->device_->id(), CblasNoTrans, CblasNoTrans,
                             channels_ * num, spatial_dim, 1, 1.,
                             (cl_mem) (num_by_chans_.gpu_data()), 0,
                             (cl_mem) (spatial_sum_multiplier_.gpu_data()), 0,
                             0., (cl_mem) bottom_diff, 0);

    // sum(dE/dY \cdot Y) \cdot Y
    greentea_gpu_mul<Dtype>(this->device_->id(), temp_.count(),
                            (cl_mem) top_data, 0, (cl_mem) bottom_diff, 0,
                            (cl_mem) bottom_diff, 0);

    // sum(dE/dY)-sum(dE/dY \cdot Y) \cdot Y
    greentea_gpu_gemv<Dtype>(this->device_->id(), CblasNoTrans, channels_ * num,
                             spatial_dim, 1., (cl_mem) top_diff, 0,
                             (cl_mem) (spatial_sum_multiplier_.gpu_data()), 0,
                             0., (cl_mem) (num_by_chans_.mutable_gpu_data()),
                             0);
    greentea_gpu_gemv<Dtype>(this->device_->id(), CblasTrans, num, channels_,
                             1., (cl_mem) (num_by_chans_.gpu_data()), 0,
                             (cl_mem) (batch_sum_multiplier_.gpu_data()), 0, 0.,
                             (cl_mem) (mean_.mutable_gpu_data()), 0);
    // reshape (broadcast) the above to make
    // sum(dE/dY)-sum(dE/dY \cdot Y) \cdot Y
    greentea_gpu_gemm<Dtype>(this->device_->id(), CblasNoTrans, CblasNoTrans,
                             num, channels_, 1, 1,
                             (cl_mem) (batch_sum_multiplier_.gpu_data()), 0,
                             (cl_mem) (mean_.gpu_data()), 0, 0.,
                             (cl_mem) (num_by_chans_.mutable_gpu_data()), 0);
    greentea_gpu_gemm<Dtype>(this->device_->id(), CblasNoTrans, CblasNoTrans,
                             num * channels_, spatial_dim, 1, 1.,
                             (cl_mem) (num_by_chans_.gpu_data()), 0,
                             (cl_mem) (spatial_sum_multiplier_.gpu_data()), 0,
                             1., (cl_mem) bottom_diff, 0);

    // dE/dY - mean(dE/dY)-mean(dE/dY \cdot Y) \cdot Y
    greentea_gpu_axpby<Dtype>(this->device_->id(), temp_.count(), Dtype(1),
                              (cl_mem) top_diff, 0,
                              Dtype(-1. / (num * spatial_dim)),
                              (cl_mem) bottom_diff, 0);

    // note: temp_ still contains sqrt(var(X)+eps), computed during the forward
    // pass.
    greentea_gpu_div<Dtype>(this->device_->id(), temp_.count(),
                            (cl_mem) bottom_diff, 0,
                            (cl_mem) (temp_.gpu_data()), 0,
                            (cl_mem) bottom_diff, 0);
#endif  // USE_GREENTEA
  }
}

INSTANTIATE_LAYER_GPU_FUNCS(BatchNormLayer);

}  // namespace caffe<|MERGE_RESOLUTION|>--- conflicted
+++ resolved
@@ -11,28 +11,27 @@
                                         const vector<Blob<Dtype>*>& top) {
   const Dtype* bottom_data = bottom[0]->gpu_data();
   Dtype* top_data = top[0]->mutable_gpu_data();
-<<<<<<< HEAD
   int_tp num = bottom[0]->shape(0);
   int_tp spatial_dim = bottom[0]->count() / (channels_ * bottom[0]->shape(0));
 
   if (this->device_->backend() == BACKEND_CUDA) {
 #ifdef USE_CUDA
-    // elementwise square
-    caffe_gpu_powx(bottom[0]->count(), bottom_data, Dtype(2),
-                   temp_.mutable_gpu_data());
+    if (bottom[0] != top[0]) {
+      caffe_copy(bottom[0]->count(), bottom_data, top_data);
+    }
 
     if (use_global_stats_) {
       // use the stored mean/variance estimates.
-      // TODO(cdoersch): allow an option
-      // to use an unbiased variance estimate, like the paper does.
-      const Dtype scale_factor = 1 / this->blobs_[2]->cpu_data()[0];
+      const Dtype scale_factor =
+          this->blobs_[2]->cpu_data()[0] == 0 ?
+              0 : 1 / this->blobs_[2]->cpu_data()[0];
       caffe_gpu_scale(variance_.count(), scale_factor,
                       this->blobs_[0]->gpu_data(), mean_.mutable_gpu_data());
       caffe_gpu_scale(variance_.count(), scale_factor,
                       this->blobs_[1]->gpu_data(),
                       variance_.mutable_gpu_data());
     } else {
-      // computes variance using var(X) = E(X^2) - (EX)^2
+      // compute mean
       caffe_gpu_gemv<Dtype>(CblasNoTrans, channels_ * num, spatial_dim,
                             1. / (num * spatial_dim), bottom_data,
                             spatial_sum_multiplier_.gpu_data(), 0.,
@@ -41,6 +40,20 @@
                             num_by_chans_.gpu_data(),
                             batch_sum_multiplier_.gpu_data(), 0.,
                             mean_.mutable_gpu_data());
+    }
+
+    // subtract mean
+    caffe_gpu_gemm<Dtype>(CblasNoTrans, CblasNoTrans, num, channels_, 1, 1,
+                          batch_sum_multiplier_.gpu_data(), mean_.gpu_data(),
+                          0., num_by_chans_.mutable_gpu_data());
+    caffe_gpu_gemm<Dtype>(CblasNoTrans, CblasNoTrans, channels_ * num,
+                          spatial_dim, 1, -1, num_by_chans_.gpu_data(),
+                          spatial_sum_multiplier_.gpu_data(), 1., top_data);
+
+    if (!use_global_stats_) {
+      // compute variance using var(X) = E((X-EX)^2)
+      caffe_gpu_powx(top[0]->count(), top_data, Dtype(2),
+                     temp_.mutable_gpu_data());  // (X-EX)^2
       caffe_gpu_gemv<Dtype>(CblasNoTrans, channels_ * num, spatial_dim,
                             1. / (num * spatial_dim), temp_.gpu_data(),
                             spatial_sum_multiplier_.gpu_data(), 0.,
@@ -48,40 +61,26 @@
       caffe_gpu_gemv<Dtype>(CblasTrans, num, channels_, 1.,
                             num_by_chans_.gpu_data(),
                             batch_sum_multiplier_.gpu_data(), 0.,
-                            variance_.mutable_gpu_data());
+                            variance_.mutable_gpu_data());  // E((X_EX)^2)
+
+      // compute and save moving average
       this->blobs_[2]->mutable_cpu_data()[0] *= moving_average_fraction_;
       this->blobs_[2]->mutable_cpu_data()[0] += 1;
       caffe_gpu_axpby(mean_.count(), Dtype(1), mean_.gpu_data(),
                       moving_average_fraction_,
                       this->blobs_[0]->mutable_gpu_data());
-      Dtype m = Dtype(bottom[0]->count() / channels_);
-      caffe_gpu_axpby(variance_.count(), m / (m - 1), variance_.gpu_data(),
-                      moving_average_fraction_,
+      int_tp m = bottom[0]->count() / channels_;
+      Dtype bias_correction_factor = m > 1 ? Dtype(m) / (m - 1) : 1;
+      caffe_gpu_axpby(variance_.count(), bias_correction_factor,
+                      variance_.gpu_data(), moving_average_fraction_,
                       this->blobs_[1]->mutable_gpu_data());
     }
-    // elementwise square of mean
-    caffe_gpu_powx(mean_.count(), mean_.gpu_data(), Dtype(2),
-                   temp_.mutable_gpu_data());
-
-    caffe_gpu_sub(mean_.count(), variance_.gpu_data(), temp_.gpu_data(),
-                  variance_.mutable_gpu_data());  // variance
 
     // normalize variance
     caffe_gpu_add_scalar(variance_.count(), eps_, variance_.mutable_gpu_data());
     caffe_gpu_powx(variance_.count(), variance_.gpu_data(), Dtype(0.5),
                    variance_.mutable_gpu_data());
 
-    // do mean and variance normalization
-    if (bottom[0] != top[0]) {
-      caffe_copy(bottom[0]->count(), bottom_data, top_data);
-    }
-    // subtract mean
-    caffe_gpu_gemm<Dtype>(CblasNoTrans, CblasNoTrans, num, channels_, 1, 1,
-                          batch_sum_multiplier_.gpu_data(), mean_.gpu_data(),
-                          0., num_by_chans_.mutable_gpu_data());
-    caffe_gpu_gemm<Dtype>(CblasNoTrans, CblasNoTrans, channels_ * num,
-                          spatial_dim, 1, -1, num_by_chans_.gpu_data(),
-                          spatial_sum_multiplier_.gpu_data(), 1., top_data);
     // replicate variance to input size
     caffe_gpu_gemm<Dtype>(CblasNoTrans, CblasNoTrans, num, channels_, 1, 1,
                           batch_sum_multiplier_.gpu_data(),
@@ -101,76 +100,16 @@
     viennacl::ocl::context &ctx = viennacl::ocl::get_context(
         this->device_->id());
 
-    // elementwise square
-    greentea_gpu_powx<Dtype>(this->device_->id(), bottom[0]->count(),
-                             (cl_mem) bottom_data, 0, Dtype(2),
-                             (cl_mem) (temp_.mutable_gpu_data()), 0);
-=======
-  int num = bottom[0]->shape(0);
-  int spatial_dim = bottom[0]->count()/(channels_*bottom[0]->shape(0));
-
-  if (bottom[0] != top[0]) {
-    caffe_copy(bottom[0]->count(), bottom_data, top_data);
-  }
-
-
-  if (use_global_stats_) {
-    // use the stored mean/variance estimates.
-    const Dtype scale_factor = this->blobs_[2]->cpu_data()[0] == 0 ?
-        0 : 1 / this->blobs_[2]->cpu_data()[0];
-    caffe_gpu_scale(variance_.count(), scale_factor,
-        this->blobs_[0]->gpu_data(), mean_.mutable_gpu_data());
-    caffe_gpu_scale(variance_.count(), scale_factor,
-        this->blobs_[1]->gpu_data(), variance_.mutable_gpu_data());
-  } else {
-    // compute mean
-    caffe_gpu_gemv<Dtype>(CblasNoTrans, channels_ * num, spatial_dim,
-        1. / (num * spatial_dim), bottom_data,
-        spatial_sum_multiplier_.gpu_data(), 0.,
-        num_by_chans_.mutable_gpu_data());
-    caffe_gpu_gemv<Dtype>(CblasTrans, num, channels_, 1.,
-        num_by_chans_.gpu_data(), batch_sum_multiplier_.gpu_data(), 0.,
-        mean_.mutable_gpu_data());
-  }
-
-  // subtract mean
-  caffe_gpu_gemm<Dtype>(CblasNoTrans, CblasNoTrans, num, channels_, 1, 1,
-      batch_sum_multiplier_.gpu_data(), mean_.gpu_data(), 0.,
-      num_by_chans_.mutable_gpu_data());
-  caffe_gpu_gemm<Dtype>(CblasNoTrans, CblasNoTrans, channels_ * num,
-      spatial_dim, 1, -1, num_by_chans_.gpu_data(),
-      spatial_sum_multiplier_.gpu_data(), 1., top_data);
-
-  if (!use_global_stats_) {
-    // compute variance using var(X) = E((X-EX)^2)
-    caffe_gpu_powx(top[0]->count(), top_data, Dtype(2),
-        temp_.mutable_gpu_data());  // (X-EX)^2
-    caffe_gpu_gemv<Dtype>(CblasNoTrans, channels_ * num, spatial_dim,
-        1. / (num * spatial_dim), temp_.gpu_data(),
-        spatial_sum_multiplier_.gpu_data(), 0.,
-        num_by_chans_.mutable_gpu_data());
-    caffe_gpu_gemv<Dtype>(CblasTrans, num, channels_, 1.,
-        num_by_chans_.gpu_data(), batch_sum_multiplier_.gpu_data(), 0.,
-        variance_.mutable_gpu_data());  // E((X_EX)^2)
-
-    // compute and save moving average
-    this->blobs_[2]->mutable_cpu_data()[0] *= moving_average_fraction_;
-    this->blobs_[2]->mutable_cpu_data()[0] += 1;
-    caffe_gpu_axpby(mean_.count(), Dtype(1), mean_.gpu_data(),
-        moving_average_fraction_, this->blobs_[0]->mutable_gpu_data());
-    int m = bottom[0]->count()/channels_;
-    Dtype bias_correction_factor = m > 1 ? Dtype(m)/(m-1) : 1;
-    caffe_gpu_axpby(variance_.count(), bias_correction_factor,
-        variance_.gpu_data(), moving_average_fraction_,
-        this->blobs_[1]->mutable_gpu_data());
-  }
->>>>>>> 603cbfb9
+    if (bottom[0] != top[0]) {
+      greentea_copy<Dtype>(bottom[0]->count(), (cl_mem) bottom_data, 0,
+                           (cl_mem) top_data, 0, &ctx);
+    }
 
     if (use_global_stats_) {
       // use the stored mean/variance estimates.
-      // TODO(cdoersch): allow an option
-      // to use an unbiased variance estimate, like the paper does.
-      const Dtype scale_factor = 1 / this->blobs_[2]->cpu_data()[0];
+      const Dtype scale_factor =
+          this->blobs_[2]->cpu_data()[0] == 0 ?
+              0 : 1 / this->blobs_[2]->cpu_data()[0];
       greentea_gpu_scale<Dtype>(this->device_->id(), variance_.count(),
                                 scale_factor,
                                 (cl_mem) (this->blobs_[0]->gpu_data()), 0,
@@ -180,7 +119,7 @@
                                 (cl_mem) (this->blobs_[1]->gpu_data()), 0,
                                 (cl_mem) (variance_.mutable_gpu_data()), 0);
     } else {
-      // computes variance using var(X) = E(X^2) - (EX)^2
+      // compute mean
       greentea_gpu_gemv<Dtype>(this->device_->id(), CblasNoTrans,
                                channels_ * num, spatial_dim,
                                1. / (num * spatial_dim), (cl_mem) bottom_data,
@@ -191,6 +130,26 @@
                                1., (cl_mem) (num_by_chans_.gpu_data()), 0,
                                (cl_mem) (batch_sum_multiplier_.gpu_data()), 0,
                                0., (cl_mem) (mean_.mutable_gpu_data()), 0);
+    }
+
+    // subtract mean
+    greentea_gpu_gemm<Dtype>(this->device_->id(), CblasNoTrans, CblasNoTrans,
+                             num, channels_, 1, 1,
+                             (cl_mem) (batch_sum_multiplier_.gpu_data()), 0,
+                             (cl_mem) (mean_.gpu_data()), 0, 0.,
+                             (cl_mem) (num_by_chans_.mutable_gpu_data()), 0);
+    greentea_gpu_gemm<Dtype>(this->device_->id(), CblasNoTrans, CblasNoTrans,
+                             channels_ * num, spatial_dim, 1, -1,
+                             (cl_mem) (num_by_chans_.gpu_data()), 0,
+                             (cl_mem) (spatial_sum_multiplier_.gpu_data()), 0,
+                             1., (cl_mem) top_data, 0);
+
+    if (!use_global_stats_) {
+      // compute variance using var(X) = E((X-EX)^2)
+      greentea_gpu_powx<Dtype>(this->device_->id(), top[0]->count(),
+                               (cl_mem) top_data, 0, Dtype(2),
+                               (cl_mem) (temp_.mutable_gpu_data()), 0);
+      // (X-EX)^2
       greentea_gpu_gemv<Dtype>(this->device_->id(), CblasNoTrans,
                                channels_ * num, spatial_dim,
                                1. / (num * spatial_dim),
@@ -202,6 +161,9 @@
                                1., (cl_mem) (num_by_chans_.gpu_data()), 0,
                                (cl_mem) (batch_sum_multiplier_.gpu_data()), 0,
                                0., (cl_mem) (variance_.mutable_gpu_data()), 0);
+      // E((X_EX)^2)
+
+      // compute and save moving average
       this->blobs_[2]->mutable_cpu_data()[0] *= moving_average_fraction_;
       this->blobs_[2]->mutable_cpu_data()[0] += 1;
       greentea_gpu_axpby<Dtype>(this->device_->id(), mean_.count(), Dtype(1),
@@ -209,24 +171,15 @@
                                 moving_average_fraction_,
                                 (cl_mem) (this->blobs_[0]->mutable_gpu_data()),
                                 0);
-      Dtype m = Dtype(bottom[0]->count() / channels_);
+      int_tp m = bottom[0]->count() / channels_;
+      Dtype bias_correction_factor = m > 1 ? Dtype(m) / (m - 1) : 1;
       greentea_gpu_axpby<Dtype>(this->device_->id(), variance_.count(),
-                                m / (m - 1), (cl_mem) (variance_.gpu_data()), 0,
+                                bias_correction_factor,
+                                (cl_mem) (variance_.gpu_data()), 0,
                                 moving_average_fraction_,
                                 (cl_mem) (this->blobs_[1]->mutable_gpu_data()),
                                 0);
     }
-    // elementwise square of mean
-    greentea_gpu_powx<Dtype>(this->device_->id(), mean_.count(),
-                             (cl_mem) (mean_.gpu_data()), 0, Dtype(2),
-                             (cl_mem) (temp_.mutable_gpu_data()), 0);
-
-<<<<<<< HEAD
-    // variance
-    greentea_gpu_sub<Dtype>(this->device_->id(), mean_.count(),
-                            (cl_mem) (variance_.gpu_data()), 0,
-                            (cl_mem) (temp_.gpu_data()), 0,
-                            (cl_mem) (variance_.mutable_gpu_data()), 0);
 
     // normalize variance
     greentea_gpu_add_scalar<Dtype>(this->device_->id(), variance_.count(), eps_,
@@ -235,22 +188,6 @@
                              (cl_mem) (variance_.gpu_data()), 0, Dtype(0.5),
                              (cl_mem) (variance_.mutable_gpu_data()), 0);
 
-    // do mean and variance normalization
-    if (bottom[0] != top[0]) {
-      greentea_copy<Dtype>(bottom[0]->count(), (cl_mem) bottom_data, 0,
-                           (cl_mem) top_data, 0, &ctx);
-    }
-    // subtract mean
-    greentea_gpu_gemm<Dtype>(this->device_->id(), CblasNoTrans, CblasNoTrans,
-                             num, channels_, 1, 1,
-                             (cl_mem) (batch_sum_multiplier_.gpu_data()), 0,
-                             (cl_mem) (mean_.gpu_data()), 0, 0.,
-                             (cl_mem) (num_by_chans_.mutable_gpu_data()), 0);
-    greentea_gpu_gemm<Dtype>(this->device_->id(), CblasNoTrans, CblasNoTrans,
-                             channels_ * num, spatial_dim, 1, -1,
-                             (cl_mem) (num_by_chans_.gpu_data()), 0,
-                             (cl_mem) (spatial_sum_multiplier_.gpu_data()), 0,
-                             1., (cl_mem) top_data, 0);
     // replicate variance to input size
     greentea_gpu_gemm<Dtype>(this->device_->id(), CblasNoTrans, CblasNoTrans,
                              num, channels_, 1, 1,
@@ -268,71 +205,48 @@
     // TODO(cdoersch): The caching is only needed because later in-place layers
     //                 might clobber the data.  Can we skip this if they won't?
     greentea_copy<Dtype>(x_norm_.count(), (cl_mem) top_data, 0,
-                  (cl_mem) (x_norm_.mutable_gpu_data()), 0, &ctx);
+                         (cl_mem) (x_norm_.mutable_gpu_data()), 0, &ctx);
 #endif  // USE_GREENTEA
   }
-=======
-  // replicate variance to input size
-  caffe_gpu_gemm<Dtype>(CblasNoTrans, CblasNoTrans, num, channels_, 1, 1,
-      batch_sum_multiplier_.gpu_data(), variance_.gpu_data(), 0.,
-      num_by_chans_.mutable_gpu_data());
-  caffe_gpu_gemm<Dtype>(CblasNoTrans, CblasNoTrans, channels_ * num,
-      spatial_dim, 1, 1., num_by_chans_.gpu_data(),
-      spatial_sum_multiplier_.gpu_data(), 0., temp_.mutable_gpu_data());
-  caffe_gpu_div(temp_.count(), top_data, temp_.gpu_data(), top_data);
-  // TODO(cdoersch): The caching is only needed because later in-place layers
-  //                 might clobber the data.  Can we skip this if they won't?
-  caffe_copy(x_norm_.count(), top_data,
-      x_norm_.mutable_gpu_data());
->>>>>>> 603cbfb9
 }
 
 template<typename Dtype>
 void BatchNormLayer<Dtype>::Backward_gpu(const vector<Blob<Dtype>*>& top,
-<<<<<<< HEAD
                                          const vector<bool>& propagate_down,
                                          const vector<Blob<Dtype>*>& bottom) {
-  CHECK(!use_global_stats_);
-=======
-    const vector<bool>& propagate_down,
-    const vector<Blob<Dtype>*>& bottom) {
->>>>>>> 603cbfb9
   const Dtype* top_diff;
-  if (bottom[0] != top[0]) {
-    top_diff = top[0]->gpu_diff();
-  } else {
-    caffe_copy(x_norm_.count(), top[0]->gpu_diff(), x_norm_.mutable_gpu_diff());
-    top_diff = x_norm_.gpu_diff();
-  }
-  Dtype* bottom_diff = bottom[0]->mutable_gpu_diff();
-<<<<<<< HEAD
-  int_tp num = bottom[0]->shape()[0];
-  int_tp spatial_dim = bottom[0]->count() / (channels_ * bottom[0]->shape(0));
-=======
-  if (use_global_stats_) {
-    caffe_gpu_div(temp_.count(), top_diff, temp_.gpu_data(), bottom_diff);
-    return;
-  }
-  const Dtype* top_data = x_norm_.gpu_data();
-  int num = bottom[0]->shape()[0];
-  int spatial_dim = bottom[0]->count()/(channels_*bottom[0]->shape(0));
->>>>>>> 603cbfb9
-  // if Y = (X-mean(X))/(sqrt(var(X)+eps)), then
-  //
-  // dE(Y)/dX =
-  //   (dE/dY - mean(dE/dY) - mean(dE/dY \cdot Y) \cdot Y)
-  //     ./ sqrt(var(X) + eps)
-  //
-  // where \cdot and ./ are hadamard product and elementwise division,
-  // respectively, dE/dY is the top diff, and mean/var/sum are all computed
-  // along all dimensions except the channels dimension.  In the above
-  // equation, the operations allow for expansion (i.e. broadcast) along all
-  // dimensions except the channels dimension where required.
-
-  // sum(dE/dY \cdot Y)
+
   if (this->device_->backend() == BACKEND_CUDA) {
 #ifdef USE_CUDA
-    caffe_gpu_mul(temp_.count(), top_data, top_diff, bottom_diff);
+    if (bottom[0] != top[0]) {
+      top_diff = top[0]->gpu_diff();
+    } else {
+      caffe_copy(x_norm_.count(), top[0]->gpu_diff(),
+                 x_norm_.mutable_gpu_diff());
+      top_diff = x_norm_.gpu_diff();
+    }
+    Dtype* bottom_diff = bottom[0]->mutable_gpu_diff();
+    if (use_global_stats_) {
+      caffe_gpu_div(temp_.count(), top_diff, temp_.gpu_data(), bottom_diff);
+      return;
+    }
+    const Dtype* top_data = x_norm_.gpu_data();
+    int_tp num = bottom[0]->shape()[0];
+    int_tp spatial_dim = bottom[0]->count() / (channels_ * bottom[0]->shape(0));
+    // if Y = (X-mean(X))/(sqrt(var(X)+eps)), then
+    //
+    // dE(Y)/dX =
+    //   (dE/dY - mean(dE/dY) - mean(dE/dY \cdot Y) \cdot Y)
+    //     ./ sqrt(var(X) + eps)
+    //
+    // where \cdot and ./ are hadamard product and elementwise division,
+    // respectively, dE/dY is the top diff, and mean/var/sum are all computed
+    // along all dimensions except the channels dimension.  In the above
+    // equation, the operations allow for expansion (i.e. broadcast) along all
+    // dimensions except the channels dimension where required.
+
+    // sum(dE/dY \cdot Y)
+    caffe_gpu_mul<Dtype>(temp_.count(), top_data, top_diff, bottom_diff);
     caffe_gpu_gemv<Dtype>(CblasNoTrans, channels_ * num, spatial_dim, 1.,
                           bottom_diff, spatial_sum_multiplier_.gpu_data(), 0.,
                           num_by_chans_.mutable_gpu_data());
@@ -350,7 +264,7 @@
                           spatial_sum_multiplier_.gpu_data(), 0., bottom_diff);
 
     // sum(dE/dY \cdot Y) \cdot Y
-    caffe_gpu_mul(temp_.count(), top_data, bottom_diff, bottom_diff);
+    caffe_gpu_mul<Dtype>(temp_.count(), top_data, bottom_diff, bottom_diff);
 
     // sum(dE/dY)-sum(dE/dY \cdot Y) \cdot Y
     caffe_gpu_gemv<Dtype>(CblasNoTrans, channels_ * num, spatial_dim, 1.,
@@ -370,16 +284,49 @@
                           spatial_sum_multiplier_.gpu_data(), 1., bottom_diff);
 
     // dE/dY - mean(dE/dY)-mean(dE/dY \cdot Y) \cdot Y
-    caffe_gpu_axpby(temp_.count(), Dtype(1), top_diff,
-                    Dtype(-1. / (num * spatial_dim)), bottom_diff);
+    caffe_gpu_axpby<Dtype>(temp_.count(), Dtype(1), top_diff,
+                           Dtype(-1. / (num * spatial_dim)), bottom_diff);
 
     // note: temp_ still contains sqrt(var(X)+eps), computed during the forward
     // pass.
-    caffe_gpu_div(temp_.count(), bottom_diff, temp_.gpu_data(), bottom_diff);
+    caffe_gpu_div<Dtype>(temp_.count(), bottom_diff, temp_.gpu_data(),
+                         bottom_diff);
 #endif  // USE_CUDA
   } else {
 #ifdef USE_GREENTEA
-
+    viennacl::ocl::context &ctx = viennacl::ocl::get_context(
+        this->device_->id());
+
+    if (bottom[0] != top[0]) {
+      top_diff = top[0]->gpu_diff();
+    } else {
+      greentea_copy<Dtype>(x_norm_.count(), (cl_mem) (top[0]->gpu_diff()), 0,
+                           (cl_mem) (x_norm_.mutable_gpu_diff()), 0, &ctx);
+      top_diff = x_norm_.gpu_diff();
+    }
+    Dtype* bottom_diff = bottom[0]->mutable_gpu_diff();
+    if (use_global_stats_) {
+      greentea_gpu_div<Dtype>(this->device_->id(), temp_.count(),
+                              (cl_mem) top_diff, 0, (cl_mem) (temp_.gpu_data()),
+                              0, (cl_mem) bottom_diff, 0);
+      return;
+    }
+    const Dtype* top_data = x_norm_.gpu_data();
+    int_tp num = bottom[0]->shape()[0];
+    int_tp spatial_dim = bottom[0]->count() / (channels_ * bottom[0]->shape(0));
+    // if Y = (X-mean(X))/(sqrt(var(X)+eps)), then
+    //
+    // dE(Y)/dX =
+    //   (dE/dY - mean(dE/dY) - mean(dE/dY \cdot Y) \cdot Y)
+    //     ./ sqrt(var(X) + eps)
+    //
+    // where \cdot and ./ are hadamard product and elementwise division,
+    // respectively, dE/dY is the top diff, and mean/var/sum are all computed
+    // along all dimensions except the channels dimension.  In the above
+    // equation, the operations allow for expansion (i.e. broadcast) along all
+    // dimensions except the channels dimension where required.
+
+    // sum(dE/dY \cdot Y)
     greentea_gpu_mul<Dtype>(this->device_->id(), temp_.count(),
                             (cl_mem) top_data, 0, (cl_mem) top_diff, 0,
                             (cl_mem) bottom_diff, 0);
