#include <vector>

#include "caffe/layer.hpp"
#include "caffe/util/math_functions.hpp"
#include "caffe/vision_layers.hpp"

#ifdef USE_GREENTEA
#include "caffe/greentea/greentea.hpp"
#include "caffe/greentea/greentea_math_functions.hpp"
#endif

namespace caffe {

template<typename Dtype>
void AbsValLayer<Dtype>::Forward_gpu(const vector<Blob<Dtype>*>& bottom,
                                     const vector<Blob<Dtype>*>& top) {
  const int count = top[0]->count();
  Dtype* top_data = top[0]->mutable_gpu_data();
  if (this->device_context_->backend() == BACKEND_CUDA) {
#ifdef USE_CUDA
    caffe_gpu_abs(count, bottom[0]->gpu_data(), top_data);
#endif  // USE_CUDA
  } else {
#ifdef USE_GREENTEA
    greentea_gpu_abs<Dtype>(this->device_context_->id(), count,
                            (cl_mem) (bottom[0]->gpu_data()), 0,
                            (cl_mem) (top_data), 0);
#endif  // USE_GREENTEA
  }
}

template<typename Dtype>
void AbsValLayer<Dtype>::Backward_gpu(const vector<Blob<Dtype>*>& top,
                                      const vector<bool>& propagate_down,
                                      const vector<Blob<Dtype>*>& bottom) {
  const int count = top[0]->count();
<<<<<<< HEAD
  // const Dtype* top_data = top[0]->gpu_data();
=======
>>>>>>> 7e5608f3
  const Dtype* top_diff = top[0]->gpu_diff();
  if (propagate_down[0]) {
    const Dtype* bottom_data = bottom[0]->gpu_data();
    Dtype* bottom_diff = bottom[0]->mutable_gpu_diff();

    if (this->device_context_->backend() == BACKEND_CUDA) {
#ifdef USE_CUDA
      caffe_gpu_sign(count, bottom_data, bottom_diff);
      caffe_gpu_mul(count, bottom_diff, top_diff, bottom_diff);
#endif  // USE_CUDA
    } else {
#ifdef USE_GREENTEA
      greentea_gpu_sign<Dtype>(this->device_context_->id(), count,
                               (cl_mem) bottom_data, 0, (cl_mem) bottom_diff,
                               0);
      greentea_gpu_mul<Dtype>(this->device_context_->id(), count,
                              (cl_mem) bottom_diff, 0, (cl_mem) top_diff, 0,
                              (cl_mem) bottom_diff, 0);
#endif  // USE_GREENTEA
    }
  }
}

INSTANTIATE_LAYER_GPU_FUNCS(AbsValLayer);

}  // namespace caffe<|MERGE_RESOLUTION|>--- conflicted
+++ resolved
@@ -34,10 +34,6 @@
                                       const vector<bool>& propagate_down,
                                       const vector<Blob<Dtype>*>& bottom) {
   const int count = top[0]->count();
-<<<<<<< HEAD
-  // const Dtype* top_data = top[0]->gpu_data();
-=======
->>>>>>> 7e5608f3
   const Dtype* top_diff = top[0]->gpu_diff();
   if (propagate_down[0]) {
     const Dtype* bottom_data = bottom[0]->gpu_data();
